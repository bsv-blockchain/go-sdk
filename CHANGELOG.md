# CHANGELOG

All notable changes to this project will be documented in this file. The format is based on [Keep a Changelog](https://keepachangelog.com/en/1.0.0/), and this project adheres to [Semantic Versioning](https://semver.org/spec/v2.0.0.html).

## Table of Contents

<<<<<<< HEAD
- [1.2.2 - 2025-06-30](#122---2025-06-30)
=======
- [1.2.2 - 2025-06-27](#122---2025-06-27)
>>>>>>> 07ebec30
- [1.2.1 - 2025-06-12](#121---2025-06-12)
- [1.2.0 - 2025-06-10](#120---2025-06-10)
- [1.1.27 - 2025-05-15](#1127---2025-05-15)
- [1.1.26 - 2025-05-14](#1126---2025-05-14)
- [1.1.25 - 2025-05-09](#1125---2025-05-09)
- [1.1.24 - 2025-04-24](#1124---2025-04-24)
- [1.1.23 - 2025-04-23](#1123---2025-04-23)
- [1.1.22 - 2025-03-14](#1122---2025-03-14)
- [1.1.21 - 2025-03-12](#1121---2025-03-12)
- [1.1.20 - 2025-03-05](#1120---2025-03-05)
- [1.1.19 - 2025-03-04](#1119---2025-03-04)
- [1.1.18 - 2025-01-28](#1118---2025-01-28)
- [1.1.17 - 2024-12-24](#1117---2024-12-24)
- [1.1.16 - 2024-12-01](#1116---2024-12-01)
- [1.1.15 - 2024-11-26](#1115---2024-11-26)
- [1.1.14 - 2024-11-01](#1114---2024-11-01)
- [1.1.13 - 2024-11-01](#1113---2024-11-01)
- [1.1.12 - 2024-10-31](#1112---2024-10-31)
- [1.1.11 - 2024-10-23](#1111---2024-10-23)
- [1.1.10 - 2024-10-20](#1110---2024-10-20)
- [1.1.9 - 2024-10-01](#119---2024-10-01)
- [1.1.8 - 2024-09-17](#118---2024-09-17)
- [1.1.7 - 2024-09-10](#117---2024-09-10)
- [1.1.6 - 2024-09-09](#116---2024-09-09)
- [1.1.5 - 2024-09-06](#115---2024-09-06)
- [1.1.4 - 2024-09-05](#114---2024-09-05)
- [1.1.3 - 2024-09-04](#113---2024-09-04)
- [1.1.2 - 2024-09-02](#112---2024-09-02)
- [1.1.1 - 2024-08-28](#111---2024-08-28)
- [1.1.0 - 2024-08-19](#110---2024-08-19)
- [1.0.0 - 2024-06-06](#100---2024-06-06)

<<<<<<< HEAD
## [1.2.2] - 2025-06-30

### Fixed
- Fixed an encoding bug in peer authentication
- Fixed certificate signing bug in `certificate_debug.go`
- Fixed `TestPeerCertificateExchange` test to properly encrypt certificate fields
- Improved error handling consistency using `NewAuthError`
- Fixed variable naming consistency

=======
## [1.2.2] - 2025-06-27
### Added
- New `CurrentHeight` function on chaintracker interface

### Fixed
- Update type `wallet.Action.Satoshis` from `uint64` to `int64`
>>>>>>> 07ebec30

## [1.2.1] - 2025-06-12

### Added
- New `NewBeefFromHex` convenience function to create BEEF transactions directly from hex strings

### Fixed
- Fixed BEEF `IsValid` verification to properly handle transactions without MerklePath data
- Corrected validation logic in `verifyValid` to check for MerklePath existence before validating transaction inputs

## [1.2.0] - 2025-06-10

This is a major release introducing comprehensive new modules for authentication, key-value storage, overlay services, registry management, decentralized storage, and advanced wallet functionality. This release represents a significant architectural evolution of the SDK, aligning with the TypeScript SDK's capabilities.

### Updated
- golang.org/x/crypto from v0.29.0 to v0.31.0 (security fixes)
- golang.org/x/sync from v0.9.0 to v0.10.0
- golangci-lint from v2.1.1 to v2.1.6
- GitHub Actions: golangci-lint-action from v6 to v8
- GitHub Actions: sonarcloud-github-action to sonarqube-scan-action v5.0.0

### Added

#### Auth Module (`auth/`)
- Complete authentication protocol implementation with peer-to-peer communication
- Certificate-based authentication system supporting verifiable and master certificates
- Session management with authenticated message exchange
- Transport interfaces supporting HTTP and WebSocket communications
- Comprehensive certificate validation with field encryption/decryption support
- Utilities for nonce generation, verification, and certificate operations

#### KVStore Module (`kvstore/`)
- Key-value storage backed by transaction outputs
- Local KVStore implementation with wallet integration
- Support for encrypted storage with automatic encryption/decryption
- Thread-safe operations with mutex protection
- Configurable retention periods and basket management
- Transaction-based persistence using PushDrop templates

#### Overlay Module (`overlay/`)
- Support for SHIP and SLAP protocols
- Topic-based message broadcasting and lookup
- Admin token management for service operations
- Network-aware configurations (Mainnet/Testnet/Local)
- Tagged BEEF and STEAK transaction handling
- Facilitator and resolver implementations for topic management

#### Registry Module (`registry/`)
- On-chain definition management for baskets, protocols, and certificates
- Registration and revocation of registry entries
- Query interfaces for resolving definitions by various criteria
- Support for certificate field descriptors with metadata
- Mock client for testing registry operations
- Integration with overlay lookup services

#### Storage Module (`storage/`)
- Decentralized file storage with UHRP URL support
- File upload with configurable retention periods
- File download with multi-host resolution
- File metadata retrieval and renewal operations
- Authenticated operations for file management
- Support for various MIME types and file formats

#### Wallet Module Enhancements (`wallet/`)
- ProtoWallet implementation for foundational cryptographic operations
- Comprehensive serializer framework for wallet wire protocol
- Support for 30+ wallet operations including:
  - Certificate management (acquire, prove, relinquish)
  - Action creation and management
  - Encryption/decryption operations
  - Signature creation and verification
  - HMAC operations
  - Key derivation and management
- HTTP and wire protocol substrates for wallet communication
- Cached key derivation for performance optimization

#### Identity Module (`identity/`)
- Client implementation for identity resolution services
- Support for identity key lookups and certificate discovery
- Integration with authentication protocols

#### Message Module Enhancements (`message/`)
- Enhanced verification with tampered message detection
- Support for specific recipient verification

### Changed

#### Breaking Changes
- ProtoWallet constructor now requires explicit type specification in ProtoWalletArgs
- Certificate validation now requires proper field validation
- Storage operations now require authenticated wallet for certain operations

#### Improvements
- Enhanced error handling across all new modules
- Consistent interface patterns following Go best practices
- Thread-safe implementations where applicable
- Comprehensive test coverage for new modules

### Fixed
- Certificate field validation to ensure field names are under 50 bytes (auth/certificates/master.go:149)
- ProtoWallet constructor now correctly uses passed KeyDeriver instead of creating new one (wallet/proto_wallet.go:42)
- Thread safety issues in KVStore Set method with proper mutex usage to prevent concurrent access/double spending
- Message verification to properly detect tampering
- Removed unused errors: `ErrNoKeyRing` in auth/certificates/verifiable.go
- Removed unused errors: `ErrNotConnected` and `ErrAlreadyConnected` in auth/transports/errors.go

### Security
- All certificate operations now validate field integrity
- Message signing includes SHA-256 hashing for improved security
- Encrypted storage in KVStore uses wallet-based encryption
- Authentication protocol prevents replay attacks with nonce verification

## [1.1.27] - 2025-05-15
  ### Fix
  - Fix BRC77 message signing to match ts-sdk

## [1.1.26] - 2025-05-14
  ### Updated
  - Support AtomicBeef in NewBeefFromBytes

## [1.1.25] - 2025-05-09
  ### Fix
  - nil pointer

## [1.1.24] - 2025-04-24
  ### Added
  - `transaction.NewBeef`

## [1.1.23] - 2025-04-23
  ### Added
  - `NewBeefFromAtomicBytes`
  - `ParseBeef`
  - `NewBeefFromTransaction`
  - `Beef.FindTransaction`
  ### Fixed
  - Missing nil checks in `beef.go`
  - Fix issues with handling of `TxidOnly` in `beef.go`

## [1.1.22] - 2025-03-14
  ### Updated
  - update package to use `github.com/bsv-blockchain/go-sdk` path

## [1.1.21] - 2025-03-12
  ### Changed
  - Add support for AtomicBEEF to `NewTransactionFromBEEF`

## [1.1.20] - 2025-03-05
  ### Fixed
  - Beef transaction ordering

## [1.1.19] - 2025-03-04
  ### Added
  - Dependabot
  - Mergify
  ### Changed
  - Parse Beef V1 into a Beef struct
  - Fix memory allocation in script interpreter
  - Fix Message encryption
  - Update golangci-lint configuration and bump version
  - Bump go and golangci-lint versions for github actions

## [1.1.18] - 2025-01-28
  ### Changed
  - Added support for BEEF v2 and AtomicBEEF
  - Update golang.org/x/crypto from v0.21.0 to v0.31.0
  - Update README to highlight examples and improve documentation
  - Update golangci-lint configuration to handle mixed receiver types
  - Update issue templates
  - Improved test coverage

## [1.1.17] - 2024-12-24
  ### Added
  - `ScriptNumber` type

## [1.1.16] - 2024-12-01
  ### Added
  - ArcBroadcaster Status

## [1.1.15] - 2024-11-26
  ### Changed
  - ensure BUMP ordering in BEEF
  - Fix arc broadcaster to handle script failures
  - support new headers in arc broadcaster

## [1.1.14] - 2024-11-01
  ### Changed
  - Update examples and documentation to reflect `tx.Sign` using script templates

## [1.1.13] - 2024-11-01
  ### Changed
  - Broadcaster examples

  ### Added
  - WOC Broadcaster
  - TAAL Broadcaster
  - Tests for woc, taal, and arc broadcasters

## [1.1.12] - 2024-10-31
  ### Fixed
  - fix `spv.Verify()` to work with source output (separate fix from 1.1.11)
  
## [1.1.11] - 2024-10-23
  ### Fixed
  - fix `spv.Verify()` to work with source output 
  
## [1.1.10] - 2024-10-20
  Big thanks for contributions from @wregulski

  ### Changed
  - `pubKey.ToDER()` now returns bytes
  - `pubKey.ToHash()` is now `pubKey.Hash()` 
  - `pubKey.SerializeCompressed()` is now `pubKey.Compressed()`
  - `pubKey.SerializeUncompressed()` is now `pubKey.Uncompressed()`
  - `pubKey.SerializeHybrid()` is now `pubKey.Hybrid()`
  - updated `merklepath.go` to use new helper functions from `transaction.merkletreeparent.go`
  
  ### Added
  - files `spv/verify.go`, `spv/verify_test.go` - chain tracker for whatsonchain.com
    - `spv.Verify()` ensures transaction scripts, merkle paths and fees are valid
    - `spv.VerifyScripts()` ensures transaction scripts are valid
  - file `docs/examples/verify_transaction/verify_transaction.go`
  - `publickey.ToDERHex()` returns a hex encoded public key
  - `script.Chunks()` helper method for `DecodeScript(scriptBytes)`
  - `script.PubKey()` returns a `*ec.PublicKey`
  - `script.PubKeyHex()` returns a hex string
  - `script.Address()` and `script.Addresses()` helpers
  - file `transaction.merkletreeparent.go` which contains helper functions
    - `transaction.MerkleTreeParentStr()`
    - `transaction.MerkleTreeParentBytes()`
    - `transaction.MerkleTreeParents()`
  - file `transaction/chaintracker/whatsonchain.go`, `whatsonchain_test.go` - chain tracker for whatsonchain.com
    - `chaintracker.NewWhatsOnChain` chaintracker

## [1.1.9] - 2024-10-01
  ### Changed
  - Updated readme
  - Improved test coverage
  - Update golangci-lint version in sonar workflow

## [1.1.8] - 2024-09-17
  ### Changed
  - Restore Transaction `Clone` to its previous state, and add `ShallowClone` as a more efficient alternative
  - Fix the version number bytes in `message`
  - Rename `merkleproof.ToHex()` to `Hex()`
  - Update golangci-lint version and rules

  ### Added
  - `transaction.ShallowClone`
  - `transaction.Hex`

## [1.1.7] - 2024-09-10
  - Rework `tx.Clone()` to be more efficient
  - Introduce SignUnsigned to sign only inputs that have not already been signed
  - Added tests
  - Other minor performance improvements.

  ### Added
  - New method `Transaction.SignUnsigned()`

  ### Changed
  - `Transaction.Clone()` does not reconstitute the source transaction from bytes. Creates a new transaction.

## [1.1.6] - 2024-09-09
  - Optimize handling of source transaction inputs. Avoid mocking up entire transaction when adding source inputs.
  - Minor alignment in ECIES helper function

### Added
  - New method `TransactionInput.SourceTxOutput()`
  
### Changed
  - `SetSourceTxFromOutput` changed to be `SetSourceTxOutput`
  - Default behavior of `EncryptSingle` uses ephemeral key. Updated test.

## [1.1.5] - 2024-09-06
  - Add test for ephemeral private key in electrum encrypt ecies
  - Add support for compression for backward compatibility and alignment with ts

  ### Added
  - `NewAddressFromPublicKeyWithCompression`, to `script/address.go` and `SignMessageWithCompression` to `bsm/sign.go`
  - Additional tests

## [1.1.4] - 2024-09-05

  - Update ECIES implementation to align with the typescript library

  ### Added
  - `primitives/aescbc` directory
    -  `AESCBCEncrypt`, `AESCBCDecrypt`, `PKCS7Padd`, `PKCS7Unpad`
  - `compat/ecies`
    - `EncryptSingle`, `DecryptSingle`, `EncryptShared` and `DecryptShared` convenience functions that deal with strings, uses Electrum ECIES and typical defaults
    - `ElectrumEncrypt`, `ElectrumDecrypt`, `BitcoreEncrypt`, `BitcoreDecrypt`
  - `docs/examples`
    - `ecies_shared`, `ecies_single`, `ecies_electrum_binary`
  - Tests for different ECIES encryption implementations

  ### Removed
  - Previous ecies implementation
  - Outdated ecies example
  - encryption.go for vanilla AES encryption (to align with typescript library)
  
  ### Changed
  - Renamed `message` example to `encrypt_message` for clarity
  - Change vanilla `aes` example to use existing encrypt/decrypt functions from `aesgcm` directory

## [1.1.3] - 2024-09-04

  - Add shamir key splitting
  - Added PublicKey.ToHash() - sha256 hash, then ripemd160 of the public key (matching ts implementation)`
  - Added new KeyShares and polynomial primitives, and polynomial operations to support key splitting
  - Tests for all new keyshare, private key, and polynomial operations
  - added recommended vscode plugin and extension settings for this repo in .vscode directory
  - handle base58 decode errors
  - additional tests for script/address.go

  ### Added
  - `PrivateKey.ToKeyShares`
  - `PrivateKey.ToPolynomial`
  - `PrivateKey.ToBackupShares`
  - `PrivateKeyFromKeyShares`
  - `PrivateKeyFromBackupShares`
  - `PublicKey.ToHash()`
  - New tests for the new `PrivateKey` methods
  - new primitive `keyshares`
  - `NewKeyShares` returns a new `KeyShares` struct
  - `NewKeySharesFromBackupFormat`
  - `KeyShares.ToBackupFormat`
  - `polonomial.go` and tests for core functionality used by `KeyShares` and `PrivateKey`
  - `util.Umod` in `util` package `big.go`
  - `util.NewRandomBigInt` in `util` package `big.go`

  ### Changed
  - `base58.Decode` now returns an error in the case of invalid characters

## [1.1.2] - 2024-09-02
  - Fix OP_BIN2NUM to copy bytes and prevent stack corruption & add corresponding test

### Changed
  - `opcodeBin2num` now copies value before minimally encoding

## [1.1.1] - 2024-08-28
 - Fix OP_RETURN data & add corresponding test
 - update release instructions

### Added
  - add additional test transaction
  - add additional script tests, fix test code

### Changed
  - `opcodeReturn` now includes any `parsedOp.Data` present after `OP_RETURN`
  - Changed RELEASE.md instructions

## [1.1.0] - 2024-08-19
- porting in all optimizations by Teranode team to their active go-bt fork
- introducing chainhash to remove type coercion on tx hashes through the project
- remove ByteStringLE (replaced by chainhash)
- update opRshift and opLshift modeled after C code in node software and tested against failing vectors
- add tests and vectors for txs using opRshift that were previously failing to verify
- update examples
- lint - change international spellings to match codebase standards, use require instead of assert, etc
- add additional test vectors from known failing transactions

### Added
- `MerkePath.ComputeRootHex`
- `MerklePath.VerifyHex`

### Changed
- `SourceTXID` on `TransactionInput` is now a `ChainHash` instead of `[]byte`
- `IsValidRootForHeight` on `ChainTracker` now takes a `ChainHash` instead of `[]byte`
- `MerklePath.ComputeRoot` now takes a `ChainHash` instead of a hex `string`.
- `MerklePath.Verify` now takes a `ChainHash` instead of hex `string`.
- `Transaction.TxID` now returns a `ChainHash` instead of a hex `string`
- `Transaction.PreviousOutHash` was renamed to `SourceOutHash`, and returns a `ChainHash` instead of `[]byte`
- The `TxID` field of the `UTXO` struct in the `transaction` package is now a `ChainHash` instead of `[]byte`
- Renamed `TransactionInput.SetPrevTxFromOutput` to `SetSourceTxFromOutput`

### Removed
- `TransactionInput.PreviousTxIDStr`
- `Transaction.TxIDBytes`
- `UTXO.TxIDStr` in favor of `UTXO.TxID.String()`

### Fixed
- `opcodeRShift` and `opcodeLShift` was fixed to match node logic and properly execute scripts using `OP_RSHIFT` and `OP_LSHIFT`.

---

## [1.0.0] - 2024-06-06

### Added
- Initial release

---

### Template for New Releases:

Replace `X.X.X` with the new version number and `YYYY-MM-DD` with the release date:

```
## [X.X.X] - YYYY-MM-DD

### Added
- 

### Changed
- 

### Deprecated
- 

### Removed
- 

### Fixed
- 

### Security
- 
```

Use this template as the starting point for each new version. Always update the "Unreleased" section with changes as they're implemented, and then move them under the new version header when that version is released.<|MERGE_RESOLUTION|>--- conflicted
+++ resolved
@@ -4,11 +4,8 @@
 
 ## Table of Contents
 
-<<<<<<< HEAD
-- [1.2.2 - 2025-06-30](#122---2025-06-30)
-=======
+- [1.2.3 - 2025-06-30](#123---2025-06-30)
 - [1.2.2 - 2025-06-27](#122---2025-06-27)
->>>>>>> 07ebec30
 - [1.2.1 - 2025-06-12](#121---2025-06-12)
 - [1.2.0 - 2025-06-10](#120---2025-06-10)
 - [1.1.27 - 2025-05-15](#1127---2025-05-15)
@@ -41,8 +38,7 @@
 - [1.1.0 - 2024-08-19](#110---2024-08-19)
 - [1.0.0 - 2024-06-06](#100---2024-06-06)
 
-<<<<<<< HEAD
-## [1.2.2] - 2025-06-30
+## [1.2.3] - 2025-06-30
 
 ### Fixed
 - Fixed an encoding bug in peer authentication
@@ -51,14 +47,12 @@
 - Improved error handling consistency using `NewAuthError`
 - Fixed variable naming consistency
 
-=======
 ## [1.2.2] - 2025-06-27
 ### Added
 - New `CurrentHeight` function on chaintracker interface
 
 ### Fixed
 - Update type `wallet.Action.Satoshis` from `uint64` to `int64`
->>>>>>> 07ebec30
 
 ## [1.2.1] - 2025-06-12
 
