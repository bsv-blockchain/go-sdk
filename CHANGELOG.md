# CHANGELOG

All notable changes to this project will be documented in this file. The format is based on [Keep a Changelog](https://keepachangelog.com/en/1.0.0/), and this project adheres to [Semantic Versioning](https://semver.org/spec/v2.0.0.html).

## Table of Contents

<<<<<<< HEAD
- [1.2.9 - 2025-09-07](#129---2025-09-07)
=======
- [1.2.9 - 2025-09-02](#129---2025-09-02)
>>>>>>> a4d76783
- [1.2.8 - 2025-08-07](#128---2025-08-07)
- [1.2.7 - 2025-08-05](#127---2025-08-05)
- [1.2.6 - 2025-07-21](#126---2025-07-21)
- [1.2.5 - 2025-07-16](#125---2025-07-16)
- [1.2.4 - 2025-06-30](#124---2025-06-30)
- [1.2.3 - 2025-06-30](#123---2025-06-30)
- [1.2.2 - 2025-06-27](#122---2025-06-27)
- [1.2.1 - 2025-06-12](#121---2025-06-12)
- [1.2.0 - 2025-06-10](#120---2025-06-10)
- [1.1.27 - 2025-05-15](#1127---2025-05-15)
- [1.1.26 - 2025-05-14](#1126---2025-05-14)
- [1.1.25 - 2025-05-09](#1125---2025-05-09)
- [1.1.24 - 2025-04-24](#1124---2025-04-24)
- [1.1.23 - 2025-04-23](#1123---2025-04-23)
- [1.1.22 - 2025-03-14](#1122---2025-03-14)
- [1.1.21 - 2025-03-12](#1121---2025-03-12)
- [1.1.20 - 2025-03-05](#1120---2025-03-05)
- [1.1.19 - 2025-03-04](#1119---2025-03-04)
- [1.1.18 - 2025-01-28](#1118---2025-01-28)
- [1.1.17 - 2024-12-24](#1117---2024-12-24)
- [1.1.16 - 2024-12-01](#1116---2024-12-01)
- [1.1.15 - 2024-11-26](#1115---2024-11-26)
- [1.1.14 - 2024-11-01](#1114---2024-11-01)
- [1.1.13 - 2024-11-01](#1113---2024-11-01)
- [1.1.12 - 2024-10-31](#1112---2024-10-31)
- [1.1.11 - 2024-10-23](#1111---2024-10-23)
- [1.1.10 - 2024-10-20](#1110---2024-10-20)
- [1.1.9 - 2024-10-01](#119---2024-10-01)
- [1.1.8 - 2024-09-17](#118---2024-09-17)
- [1.1.7 - 2024-09-10](#117---2024-09-10)
- [1.1.6 - 2024-09-09](#116---2024-09-09)
- [1.1.5 - 2024-09-06](#115---2024-09-06)
- [1.1.4 - 2024-09-05](#114---2024-09-05)
- [1.1.3 - 2024-09-04](#113---2024-09-04)
- [1.1.2 - 2024-09-02](#112---2024-09-02)
- [1.1.1 - 2024-08-28](#111---2024-08-28)
- [1.1.0 - 2024-08-19](#110---2024-08-19)
- [1.0.0 - 2024-06-06](#100---2024-06-06)

<<<<<<< HEAD
## [1.2.9] - 2025-09-07

### Added
- Codecov integration for automated code coverage reporting and analysis
- New `auth/authpayload` package with HTTP request/response serialization
- AuthFetch config options and methods
- BRC104 HTTP headers support (`auth/brc104/auth_http_headers.go`)

### Changed
- Added `auth/authpayload` package
- Updated dependencies
- Minor documentation corrections

### Fixed
- AuthFetch communication flow issues and hanging processes during handshake
- HTTP request payload preparation in auth client
=======
## [1.2.9] - 2025-09-02

### Fixed
- SPV verification now properly handles invalid merkle paths by returning error instead of fallback to input verification
- Headers client BlockByHeight now includes bounds check for empty headers array
>>>>>>> a4d76783

## [1.2.8] - 2025-08-07

### Added
- Documented using SetSourceTxOutput to address (#218)
  - Added example `docs/examples/set_source_tx_output/` with `set_source_tx_output.go` and README
  - Added cross-implementation test vectors

### Changed
- Replaced `log.Logger` with `slog.Logger` in AuthFetch and Peer (#215)
  - Auth HTTP client now accepts an optional `*slog.Logger` in its constructor (`authhttp.New(..., logger...)`)
  - Prefer constructor injection over setters; `SetLogger` is deprecated
  - Structured logging for improved observability

### Fixed
- Shamir key split: enforce non-zero, unique x-coordinates in `ToKeyShares` and add tests to prevent regressions. Refactor Shamir logic into `primitives/ec/shamir.go` for clarity.

## [1.2.7] - 2025-08-05

### Added
- Implemented `RevealCounterpartyKeyLinkage` and `RevealSpecificKeyLinkage` methods in ProtoWallet (#219)
- Added Schnorr zero-knowledge proof primitive in `primitives/schnorr` package
- Added BRC-2 and BRC-3 compliance test vectors
- Added `TestWallet` implementation for testing with comprehensive certificate management
- Added `WalletKeys` interface and implementation for standardized key operations
- Added test certificate manager in `wallet/testcertificates` package
- Added `NewPrivateKeyFromInt` method to create private keys from integer values
- Added `Pad` method to SymmetricKey for zero-padding keys to 32 bytes

### Changed
- Updated `RevealSpecificSecret` in KeyDeriver to use compressed shared secret for HMAC computation
- Standardized proof serialization format to use compressed points (98 bytes total)
- Improved auth fetch process to prevent hanging and fix certificate exchange between peers (#217, #220)
- Refactored certificate validation logic with enhanced error handling
- Updated SonarQube scan action from v5.2.0 to v5.3.0 (#216)
- Enhanced `SimplifiedHTTPTransport` with better context handling and error management
- Improved peer authentication handshake process with better certificate handling

### Fixed
- Fixed auth fetch hanging process during initial handshake
- Fixed certificate exchange issues between peers
- Fixed certificate validation edge cases and improved test coverage
- Fixed session manager context cancellation handling

### Removed
- Removed `MockWallet` implementation in favor of `TestWallet`

## [1.2.6] - 2025-07-21

### Fixed
- Fixed BEEF validation stability issue where `IsValid` returned inconsistent results (#211)
- Fixed BEEF parsing panic when encountering transactions without merkle paths (#96)
- Fixed validation logic to properly check if transactions appear in BUMPs
- Fixed README installation instructions to use `go get` instead of `go install` (#202)

### Changed
- Renamed `SortTxs()` method to `ValidateTransactions()` for clarity
- Improved BEEF validation to handle transactions without source transactions gracefully
- Refactored BEEF implementation to use `chainhash.Hash` directly as map keys instead of string conversions for improved performance
- Added `*ByHash` versions of BEEF methods (`findTxidByHash`, `FindBumpByHash`, etc.) to avoid unnecessary hash/string conversions
- Updated `collectAncestors` to return `[]chainhash.Hash` instead of `[]string`

## [1.2.5] - 2025-07-16

### Changed
- Consolidated PushDrop implementation into single struct
- Merged CompletedProtoWallet implementations
- Renamed OverlayAdminTokenTemplate to use new API
- Optimized collectAncestors performance (3.17x faster, 78% less memory)
- Improved script parsing performance with two-pass approach
  - 28-49% performance improvement

### Added
- Optional sourceSatoshis and lockingScript parameters to Unlock method
- Pre-allocation for parsed opcodes in script parser

### Fixed
- Wire format fixes for 32 byte key padding
- Distinguish invalid signature errors from internal errors
- Script parsing performance regression


## [1.2.4] - 2025-06-30

### Changed
- Add context parameter to ChainTracker.IsValidRootForHeight for cancellation/timeout support
- Update all ChainTracker implementations to take context (WhatsOnChain, HeadersClient, GullibleHeadersClient)
- Update MerklePath.Verify and VerifyHex to take context
- Update BEEF.Verify to take context
- Update spv.Verify and VerifyScripts to take context

## [1.2.3] - 2025-06-30

### Added
- Enhanced peer authentication with proper message handling at receiver side
- Centralized certificate exchange logic with new `sendCertificates` method
- Added `SignCertificateWithWalletForTest` for wallet-based certificate signing in tests
- Implemented proper nonce creation/verification using `utils.CreateNonce` and `utils.VerifyNonce`

### Changed
- Updated `AUTH_PROTOCOL_ID` from "authrite message signature" to "auth message signature"
- Changed `AuthMessage` JSON marshaling to use `wallet.BytesList` for Payload and Signature fields
- Enhanced signature creation/verification to use wallet methods with explicit protocol details
- Improved mock wallet with `VerifyHMAC` implementation

### Fixed
- Fixed base64 concatenation bug in peer authentication nonce handling
- Fixed certificate signing bug in `certificate_debug.go`
- Fixed `TestPeerCertificateExchange` test to properly encrypt certificate fields
- Improved error handling consistency using `NewAuthError`
- Fixed variable naming consistency
- Enhanced session state management and error messages throughout auth flow

## [1.2.2] - 2025-06-27
### Added
- New `CurrentHeight` function on chaintracker interface

### Fixed
- Update type `wallet.Action.Satoshis` from `uint64` to `int64`

## [1.2.1] - 2025-06-12

### Added
- New `NewBeefFromHex` convenience function to create BEEF transactions directly from hex strings

### Fixed
- Fixed BEEF `IsValid` verification to properly handle transactions without MerklePath data
- Corrected validation logic in `verifyValid` to check for MerklePath existence before validating transaction inputs

## [1.2.0] - 2025-06-10

This is a major release introducing comprehensive new modules for authentication, key-value storage, overlay services, registry management, decentralized storage, and advanced wallet functionality. This release represents a significant architectural evolution of the SDK, aligning with the TypeScript SDK's capabilities.

### Updated
- golang.org/x/crypto from v0.29.0 to v0.31.0 (security fixes)
- golang.org/x/sync from v0.9.0 to v0.10.0
- golangci-lint from v2.1.1 to v2.1.6
- GitHub Actions: golangci-lint-action from v6 to v8
- GitHub Actions: sonarcloud-github-action to sonarqube-scan-action v5.0.0

### Added

#### Auth Module (`auth/`)
- Complete authentication protocol implementation with peer-to-peer communication
- Certificate-based authentication system supporting verifiable and master certificates
- Session management with authenticated message exchange
- Transport interfaces supporting HTTP and WebSocket communications
- Comprehensive certificate validation with field encryption/decryption support
- Utilities for nonce generation, verification, and certificate operations

#### KVStore Module (`kvstore/`)
- Key-value storage backed by transaction outputs
- Local KVStore implementation with wallet integration
- Support for encrypted storage with automatic encryption/decryption
- Thread-safe operations with mutex protection
- Configurable retention periods and basket management
- Transaction-based persistence using PushDrop templates

#### Overlay Module (`overlay/`)
- Support for SHIP and SLAP protocols
- Topic-based message broadcasting and lookup
- Admin token management for service operations
- Network-aware configurations (Mainnet/Testnet/Local)
- Tagged BEEF and STEAK transaction handling
- Facilitator and resolver implementations for topic management

#### Registry Module (`registry/`)
- On-chain definition management for baskets, protocols, and certificates
- Registration and revocation of registry entries
- Query interfaces for resolving definitions by various criteria
- Support for certificate field descriptors with metadata
- Mock client for testing registry operations
- Integration with overlay lookup services

#### Storage Module (`storage/`)
- Decentralized file storage with UHRP URL support
- File upload with configurable retention periods
- File download with multi-host resolution
- File metadata retrieval and renewal operations
- Authenticated operations for file management
- Support for various MIME types and file formats

#### Wallet Module Enhancements (`wallet/`)
- ProtoWallet implementation for foundational cryptographic operations
- Comprehensive serializer framework for wallet wire protocol
- Support for 30+ wallet operations including:
  - Certificate management (acquire, prove, relinquish)
  - Action creation and management
  - Encryption/decryption operations
  - Signature creation and verification
  - HMAC operations
  - Key derivation and management
- HTTP and wire protocol substrates for wallet communication
- Cached key derivation for performance optimization

#### Identity Module (`identity/`)
- Client implementation for identity resolution services
- Support for identity key lookups and certificate discovery
- Integration with authentication protocols

#### Message Module Enhancements (`message/`)
- Enhanced verification with tampered message detection
- Support for specific recipient verification

### Changed

#### Breaking Changes
- ProtoWallet constructor now requires explicit type specification in ProtoWalletArgs
- Certificate validation now requires proper field validation
- Storage operations now require authenticated wallet for certain operations

#### Improvements
- Enhanced error handling across all new modules
- Consistent interface patterns following Go best practices
- Thread-safe implementations where applicable
- Comprehensive test coverage for new modules

### Fixed
- Certificate field validation to ensure field names are under 50 bytes (auth/certificates/master.go:149)
- ProtoWallet constructor now correctly uses passed KeyDeriver instead of creating new one (wallet/proto_wallet.go:42)
- Thread safety issues in KVStore Set method with proper mutex usage to prevent concurrent access/double spending
- Message verification to properly detect tampering
- Removed unused errors: `ErrNoKeyRing` in auth/certificates/verifiable.go
- Removed unused errors: `ErrNotConnected` and `ErrAlreadyConnected` in auth/transports/errors.go

### Security
- All certificate operations now validate field integrity
- Message signing includes SHA-256 hashing for improved security
- Encrypted storage in KVStore uses wallet-based encryption
- Authentication protocol prevents replay attacks with nonce verification

## [1.1.27] - 2025-05-15
  ### Fix
  - Fix BRC77 message signing to match ts-sdk

## [1.1.26] - 2025-05-14
  ### Updated
  - Support AtomicBeef in NewBeefFromBytes

## [1.1.25] - 2025-05-09
  ### Fix
  - nil pointer

## [1.1.24] - 2025-04-24
  ### Added
  - `transaction.NewBeef`

## [1.1.23] - 2025-04-23
  ### Added
  - `NewBeefFromAtomicBytes`
  - `ParseBeef`
  - `NewBeefFromTransaction`
  - `Beef.FindTransaction`
  ### Fixed
  - Missing nil checks in `beef.go`
  - Fix issues with handling of `TxidOnly` in `beef.go`

## [1.1.22] - 2025-03-14
  ### Updated
  - update package to use `github.com/bsv-blockchain/go-sdk` path

## [1.1.21] - 2025-03-12
  ### Changed
  - Add support for AtomicBEEF to `NewTransactionFromBEEF`

## [1.1.20] - 2025-03-05
  ### Fixed
  - Beef transaction ordering

## [1.1.19] - 2025-03-04
  ### Added
  - Dependabot
  - Mergify
  ### Changed
  - Parse Beef V1 into a Beef struct
  - Fix memory allocation in script interpreter
  - Fix Message encryption
  - Update golangci-lint configuration and bump version
  - Bump go and golangci-lint versions for github actions

## [1.1.18] - 2025-01-28
  ### Changed
  - Added support for BEEF v2 and AtomicBEEF
  - Update golang.org/x/crypto from v0.21.0 to v0.31.0
  - Update README to highlight examples and improve documentation
  - Update golangci-lint configuration to handle mixed receiver types
  - Update issue templates
  - Improved test coverage

## [1.1.17] - 2024-12-24
  ### Added
  - `ScriptNumber` type

## [1.1.16] - 2024-12-01
  ### Added
  - ArcBroadcaster Status

## [1.1.15] - 2024-11-26
  ### Changed
  - ensure BUMP ordering in BEEF
  - Fix arc broadcaster to handle script failures
  - support new headers in arc broadcaster

## [1.1.14] - 2024-11-01
  ### Changed
  - Update examples and documentation to reflect `tx.Sign` using script templates

## [1.1.13] - 2024-11-01
  ### Changed
  - Broadcaster examples

  ### Added
  - WOC Broadcaster
  - TAAL Broadcaster
  - Tests for woc, taal, and arc broadcasters

## [1.1.12] - 2024-10-31
  ### Fixed
  - fix `spv.Verify()` to work with source output (separate fix from 1.1.11)
  
## [1.1.11] - 2024-10-23
  ### Fixed
  - fix `spv.Verify()` to work with source output 
  
## [1.1.10] - 2024-10-20
  Big thanks for contributions from @wregulski

  ### Changed
  - `pubKey.ToDER()` now returns bytes
  - `pubKey.ToHash()` is now `pubKey.Hash()` 
  - `pubKey.SerializeCompressed()` is now `pubKey.Compressed()`
  - `pubKey.SerializeUncompressed()` is now `pubKey.Uncompressed()`
  - `pubKey.SerializeHybrid()` is now `pubKey.Hybrid()`
  - updated `merklepath.go` to use new helper functions from `transaction.merkletreeparent.go`
  
  ### Added
  - files `spv/verify.go`, `spv/verify_test.go` - chain tracker for whatsonchain.com
    - `spv.Verify()` ensures transaction scripts, merkle paths and fees are valid
    - `spv.VerifyScripts()` ensures transaction scripts are valid
  - file `docs/examples/verify_transaction/verify_transaction.go`
  - `publickey.ToDERHex()` returns a hex encoded public key
  - `script.Chunks()` helper method for `DecodeScript(scriptBytes)`
  - `script.PubKey()` returns a `*ec.PublicKey`
  - `script.PubKeyHex()` returns a hex string
  - `script.Address()` and `script.Addresses()` helpers
  - file `transaction.merkletreeparent.go` which contains helper functions
    - `transaction.MerkleTreeParentStr()`
    - `transaction.MerkleTreeParentBytes()`
    - `transaction.MerkleTreeParents()`
  - file `transaction/chaintracker/whatsonchain.go`, `whatsonchain_test.go` - chain tracker for whatsonchain.com
    - `chaintracker.NewWhatsOnChain` chaintracker

## [1.1.9] - 2024-10-01
  ### Changed
  - Updated readme
  - Improved test coverage
  - Update golangci-lint version in sonar workflow

## [1.1.8] - 2024-09-17
  ### Changed
  - Restore Transaction `Clone` to its previous state, and add `ShallowClone` as a more efficient alternative
  - Fix the version number bytes in `message`
  - Rename `merkleproof.ToHex()` to `Hex()`
  - Update golangci-lint version and rules

  ### Added
  - `transaction.ShallowClone`
  - `transaction.Hex`

## [1.1.7] - 2024-09-10
  - Rework `tx.Clone()` to be more efficient
  - Introduce SignUnsigned to sign only inputs that have not already been signed
  - Added tests
  - Other minor performance improvements.

  ### Added
  - New method `Transaction.SignUnsigned()`

  ### Changed
  - `Transaction.Clone()` does not reconstitute the source transaction from bytes. Creates a new transaction.

## [1.1.6] - 2024-09-09
  - Optimize handling of source transaction inputs. Avoid mocking up entire transaction when adding source inputs.
  - Minor alignment in ECIES helper function

### Added
  - New method `TransactionInput.SourceTxOutput()`
  
### Changed
  - `SetSourceTxFromOutput` changed to be `SetSourceTxOutput`
  - Default behavior of `EncryptSingle` uses ephemeral key. Updated test.

## [1.1.5] - 2024-09-06
  - Add test for ephemeral private key in electrum encrypt ecies
  - Add support for compression for backward compatibility and alignment with ts

  ### Added
  - `NewAddressFromPublicKeyWithCompression`, to `script/address.go` and `SignMessageWithCompression` to `bsm/sign.go`
  - Additional tests

## [1.1.4] - 2024-09-05

  - Update ECIES implementation to align with the typescript library

  ### Added
  - `primitives/aescbc` directory
    -  `AESCBCEncrypt`, `AESCBCDecrypt`, `PKCS7Padd`, `PKCS7Unpad`
  - `compat/ecies`
    - `EncryptSingle`, `DecryptSingle`, `EncryptShared` and `DecryptShared` convenience functions that deal with strings, uses Electrum ECIES and typical defaults
    - `ElectrumEncrypt`, `ElectrumDecrypt`, `BitcoreEncrypt`, `BitcoreDecrypt`
  - `docs/examples`
    - `ecies_shared`, `ecies_single`, `ecies_electrum_binary`
  - Tests for different ECIES encryption implementations

  ### Removed
  - Previous ecies implementation
  - Outdated ecies example
  - encryption.go for vanilla AES encryption (to align with typescript library)
  
  ### Changed
  - Renamed `message` example to `encrypt_message` for clarity
  - Change vanilla `aes` example to use existing encrypt/decrypt functions from `aesgcm` directory

## [1.1.3] - 2024-09-04

  - Add shamir key splitting
  - Added PublicKey.ToHash() - sha256 hash, then ripemd160 of the public key (matching ts implementation)`
  - Added new KeyShares and polynomial primitives, and polynomial operations to support key splitting
  - Tests for all new keyshare, private key, and polynomial operations
  - added recommended vscode plugin and extension settings for this repo in .vscode directory
  - handle base58 decode errors
  - additional tests for script/address.go

  ### Added
  - `PrivateKey.ToKeyShares`
  - `PrivateKey.ToPolynomial`
  - `PrivateKey.ToBackupShares`
  - `PrivateKeyFromKeyShares`
  - `PrivateKeyFromBackupShares`
  - `PublicKey.ToHash()`
  - New tests for the new `PrivateKey` methods
  - new primitive `keyshares`
  - `NewKeyShares` returns a new `KeyShares` struct
  - `NewKeySharesFromBackupFormat`
  - `KeyShares.ToBackupFormat`
  - `polonomial.go` and tests for core functionality used by `KeyShares` and `PrivateKey`
  - `util.Umod` in `util` package `big.go`
  - `util.NewRandomBigInt` in `util` package `big.go`

  ### Changed
  - `base58.Decode` now returns an error in the case of invalid characters

## [1.1.2] - 2024-09-02
  - Fix OP_BIN2NUM to copy bytes and prevent stack corruption & add corresponding test

### Changed
  - `opcodeBin2num` now copies value before minimally encoding

## [1.1.1] - 2024-08-28
 - Fix OP_RETURN data & add corresponding test
 - update release instructions

### Added
  - add additional test transaction
  - add additional script tests, fix test code

### Changed
  - `opcodeReturn` now includes any `parsedOp.Data` present after `OP_RETURN`
  - Changed RELEASE.md instructions

## [1.1.0] - 2024-08-19
- porting in all optimizations by Teranode team to their active go-bt fork
- introducing chainhash to remove type coercion on tx hashes through the project
- remove ByteStringLE (replaced by chainhash)
- update opRshift and opLshift modeled after C code in node software and tested against failing vectors
- add tests and vectors for txs using opRshift that were previously failing to verify
- update examples
- lint - change international spellings to match codebase standards, use require instead of assert, etc
- add additional test vectors from known failing transactions

### Added
- `MerkePath.ComputeRootHex`
- `MerklePath.VerifyHex`

### Changed
- `SourceTXID` on `TransactionInput` is now a `ChainHash` instead of `[]byte`
- `IsValidRootForHeight` on `ChainTracker` now takes a `ChainHash` instead of `[]byte`
- `MerklePath.ComputeRoot` now takes a `ChainHash` instead of a hex `string`.
- `MerklePath.Verify` now takes a `ChainHash` instead of hex `string`.
- `Transaction.TxID` now returns a `ChainHash` instead of a hex `string`
- `Transaction.PreviousOutHash` was renamed to `SourceOutHash`, and returns a `ChainHash` instead of `[]byte`
- The `TxID` field of the `UTXO` struct in the `transaction` package is now a `ChainHash` instead of `[]byte`
- Renamed `TransactionInput.SetPrevTxFromOutput` to `SetSourceTxFromOutput`

### Removed
- `TransactionInput.PreviousTxIDStr`
- `Transaction.TxIDBytes`
- `UTXO.TxIDStr` in favor of `UTXO.TxID.String()`

### Fixed
- `opcodeRShift` and `opcodeLShift` was fixed to match node logic and properly execute scripts using `OP_RSHIFT` and `OP_LSHIFT`.

---

## [1.0.0] - 2024-06-06

### Added
- Initial release

---

### Template for New Releases:

Replace `X.X.X` with the new version number and `YYYY-MM-DD` with the release date:

```
## [X.X.X] - YYYY-MM-DD

### Added
- 

### Changed
- 

### Deprecated
- 

### Removed
- 

### Fixed
- 

### Security
- 
```

Use this template as the starting point for each new version. Always update the "Unreleased" section with changes as they're implemented, and then move them under the new version header when that version is released.<|MERGE_RESOLUTION|>--- conflicted
+++ resolved
@@ -4,11 +4,7 @@
 
 ## Table of Contents
 
-<<<<<<< HEAD
 - [1.2.9 - 2025-09-07](#129---2025-09-07)
-=======
-- [1.2.9 - 2025-09-02](#129---2025-09-02)
->>>>>>> a4d76783
 - [1.2.8 - 2025-08-07](#128---2025-08-07)
 - [1.2.7 - 2025-08-05](#127---2025-08-05)
 - [1.2.6 - 2025-07-21](#126---2025-07-21)
@@ -48,7 +44,6 @@
 - [1.1.0 - 2024-08-19](#110---2024-08-19)
 - [1.0.0 - 2024-06-06](#100---2024-06-06)
 
-<<<<<<< HEAD
 ## [1.2.9] - 2025-09-07
 
 ### Added
@@ -65,13 +60,8 @@
 ### Fixed
 - AuthFetch communication flow issues and hanging processes during handshake
 - HTTP request payload preparation in auth client
-=======
-## [1.2.9] - 2025-09-02
-
-### Fixed
 - SPV verification now properly handles invalid merkle paths by returning error instead of fallback to input verification
 - Headers client BlockByHeight now includes bounds check for empty headers array
->>>>>>> a4d76783
 
 ## [1.2.8] - 2025-08-07
 
