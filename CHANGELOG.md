# CHANGELOG

All notable changes to this project will be documented in this file. The format is based on [Keep a Changelog](https://keepachangelog.com/en/1.0.0/), and this project adheres to [Semantic Versioning](https://semver.org/spec/v2.0.0.html).

## Table of Contents

<<<<<<< HEAD
- [1.1.13 - 2024-11-01](#1113---2024-11-01)
- [1.1.12 - 2024-10-31](#1112---2024-10-31)
- [1.1.11 - 2024-10-23](#1111---2024-10-23)
- [1.1.10 - 2024-10-20](#1110---2024-10-20)
- [1.1.9 - 2024-10-01](#119---2024-10-01)
- [1.1.8 - 2024-09-17](#118---2024-09-17)
- [1.1.7 - 2024-09-10](#117---2024-09-10)
- [1.1.6 - 2024-09-09](#116---2024-09-09)
- [1.1.5 - 2024-09-06](#115---2024-09-06)
- [1.1.4 - 2024-09-05](#114---2024-09-05)
- [1.1.3 - 2024-09-04](#113---2024-09-04)
- [1.1.2 - 2024-09-02](#112---2024-09-02)
- [1.1.1 - 2024-08-28](#111---2024-08-28)
- [1.1.0 - 2024-08-19](#110---2024-08-19)
- [1.0.0 - 2024-06-06](#100---2024-06-06)


## [1.1.13] - 2024-11-01
  ### Changed
  - Broadcaster examples

  ### Added
  - WOC Broadcaster
  - TAAL Broadcaster
  - Tests for woc, taal, and arc broadcasters

## [1.1.12] - 2024-10-31
  ### Fixed
  - fix `spv.Verify()` to work with source output (separate fix from 1.1.11)
=======
- [CHANGELOG](#changelog)
  - [Table of Contents](#table-of-contents)
  - [\[1.1.12\] - 2024-10-31](#1112---2024-10-31)
    - [Fixed](#fixed)
  - [\[1.1.11\] - 2024-10-23](#1111---2024-10-23)
    - [Fixed](#fixed-1)
  - [\[1.1.10\] - 2024-10-20](#1110---2024-10-20)
    - [Changed](#changed)
    - [Added](#added)
  - [\[1.1.9\] - 2024-10-01](#119---2024-10-01)
    - [Changed](#changed-1)
  - [\[1.1.8\] - 2024-09-17](#118---2024-09-17)
    - [Changed](#changed-2)
    - [Added](#added-1)
  - [\[1.1.7\] - 2024-09-10](#117---2024-09-10)
    - [Added](#added-2)
    - [Changed](#changed-3)
  - [\[1.1.6\] - 2024-09-09](#116---2024-09-09)
    - [Added](#added-3)
    - [Changed](#changed-4)
  - [\[1.1.5\] - 2024-09-06](#115---2024-09-06)
    - [Added](#added-4)
  - [\[1.1.4\] - 2024-09-05](#114---2024-09-05)
    - [Added](#added-5)
    - [Removed](#removed)
    - [Changed](#changed-5)
  - [\[1.1.3\] - 2024-09-04](#113---2024-09-04)
    - [Added](#added-6)
    - [Changed](#changed-6)
  - [\[1.1.2\] - 2024-09-02](#112---2024-09-02)
    - [Changed](#changed-7)
  - [\[1.1.1\] - 2024-08-28](#111---2024-08-28)
    - [Added](#added-7)
    - [Changed](#changed-8)
  - [\[1.1.0\] - 2024-08-19](#110---2024-08-19)
    - [Added](#added-8)
    - [Changed](#changed-9)
    - [Removed](#removed-1)
    - [Fixed](#fixed-2)
  - [\[1.0.0\] - 2024-06-06](#100---2024-06-06)
    - [Added](#added-9)
    - [Template for New Releases:](#template-for-new-releases)
>>>>>>> 1ae86b62

## [1.1.12] - 2024-10-31
  ### Fixed
  - fix `spv.Verify()` to work with source output (separate fix from 1.1.11)
  
## [1.1.11] - 2024-10-23
  ### Fixed
  - fix `spv.Verify()` to work with source output 
  
## [1.1.10] - 2024-10-20
  Big thanks for contributions from @wregulski

  ### Changed
  - `pubKey.ToDER()` now returns bytes
  - `pubKey.ToHash()` is now `pubKey.Hash()` 
  - `pubKey.SerializeCompressed()` is now `pubKey.Compressed()`
  - `pubKey.SerializeUncompressed()` is now `pubKey.Uncompressed()`
  - `pubKey.SerializeHybrid()` is now `pubKey.Hybrid()`
  - updated `merklepath.go` to use new helper functions from `transaction.merkletreeparent.go`
  
  ### Added
  - files `spv/verify.go`, `spv/verify_test.go` - chain tracker for whatsonchain.com
    - `spv.Verify()` ensures transaction scripts, merkle paths and fees are valid
    - `spv.VerifyScripts()` ensures transaction scripts are valid
  - file `docs/examples/verify_transaction/verify_transaction.go`
  - `publickey.ToDERHex()` returns a hex encoded public key
  - `script.Chunks()` helper method for `DecodeScript(scriptBytes)`
  - `script.PubKey()` returns a `*ec.PublicKey`
  - `script.PubKeyHex()` returns a hex string
  - `script.Address()` and `script.Addresses()` helpers
  - file `transaction.merkletreeparent.go` which contains helper functions
    - `transaction.MerkleTreeParentStr()`
    - `transaction.MerkleTreeParentBytes()`
    - `transaction.MerkleTreeParents()`
  - file `transaction/chaintracker/whatsonchain.go`, `whatsonchain_test.go` - chain tracker for whatsonchain.com
    - `chaintracker.NewWhatsOnChain` chaintracker

## [1.1.9] - 2024-10-01
  ### Changed
  - Updated readme
  - Improved test coverage
  - Update golangci-lint version in sonar workflow

## [1.1.8] - 2024-09-17
  ### Changed
  - Restore Transaction `Clone` to its previous state, and add `ShallowClone` as a more efficient alternative
  - Fix the version number bytes in `message`
  - Rename `merkleproof.ToHex()` to `Hex()`
  - Update golangci-lint version and rules

  ### Added
  - `transaction.ShallowClone`
  - `transaction.Hex`

## [1.1.7] - 2024-09-10
  - Rework `tx.Clone()` to be more efficient
  - Introduce SignUnsigned to sign only inputs that have not already been signed
  - Added tests
  - Other minor performance improvements.

  ### Added
  - New method `Transaction.SignUnsigned()`

  ### Changed
  - `Transaction.Clone()` does not reconstitute the source transaction from bytes. Creates a new transaction.

## [1.1.6] - 2024-09-09
  - Optimize handling of source transaction inputs. Avoid mocking up entire transaction when adding source inputs.
  - Minor alignment in ECIES helper function

### Added
  - New method `TransactionInput.SourceTxOutput()`
  
### Changed
  - `SetSourceTxFromOutput` changed to be `SetSourceTxOutput`
  - Default behavior of `EncryptSingle` uses ephemeral key. Updated test.

## [1.1.5] - 2024-09-06
  - Add test for ephemeral private key in electrum encrypt ecies
  - Add support for compression for backward compatibility and alignment with ts

  ### Added
  - `NewAddressFromPublicKeyWithCompression`, to `script/address.go` and `SignMessageWithCompression` to `bsm/sign.go`
  - Additional tests

## [1.1.4] - 2024-09-05

  - Update ECIES implementation to align with the typescript library

  ### Added
  - `primitives/aescbc` directory
    -  `AESCBCEncrypt`, `AESCBCDecrypt`, `PKCS7Padd`, `PKCS7Unpad`
  - `compat/ecies`
    - `EncryptSingle`, `DecryptSingle`, `EncryptShared` and `DecryptShared` convenience functions that deal with strings, uses Electrum ECIES and typical defaults
    - `ElectrumEncrypt`, `ElectrumDecrypt`, `BitcoreEncrypt`, `BitcoreDecrypt`
  - `docs/examples`
    - `ecies_shared`, `ecies_single`, `ecies_electrum_binary`
  - Tests for different ECIES encryption implementations

  ### Removed
  - Previous ecies implementation
  - Outdated ecies example
  - encryption.go for vanilla AES encryption (to align with typescript library)
  
  ### Changed
  - Renamed `message` example to `encrypt_message` for clarity
  - Change vanilla `aes` example to use existing encrypt/decrypt functions from `aesgcm` directory

## [1.1.3] - 2024-09-04

  - Add shamir key splitting
  - Added PublicKey.ToHash() - sha256 hash, then ripemd160 of the public key (matching ts implementation)`
  - Added new KeyShares and polynomial primitives, and polynomial operations to support key splitting
  - Tests for all new keyshare, private key, and polynomial operations
  - added recommended vscode plugin and extension settings for this repo in .vscode directory
  - handle base58 decode errors
  - additional tests for script/address.go

  ### Added
  - `PrivateKey.ToKeyShares`
  - `PrivateKey.ToPolynomial`
  - `PrivateKey.ToBackupShares`
  - `PrivateKeyFromKeyShares`
  - `PrivateKeyFromBackupShares`
  - `PublicKey.ToHash()`
  - New tests for the new `PrivateKey` methods
  - new primitive `keyshares`
  - `NewKeyShares` returns a new `KeyShares` struct
  - `NewKeySharesFromBackupFormat`
  - `KeyShares.ToBackupFormat`
  - `polonomial.go` and tests for core functionality used by `KeyShares` and `PrivateKey`
  - `util.Umod` in `util` package `big.go`
  - `util.NewRandomBigInt` in `util` package `big.go`

  ### Changed
  - `base58.Decode` now returns an error in the case of invalid characters

## [1.1.2] - 2024-09-02
  - Fix OP_BIN2NUM to copy bytes and prevent stack corruption & add corresponding test

### Changed
  - `opcodeBin2num` now copies value before minimally encoding

## [1.1.1] - 2024-08-28
 - Fix OP_RETURN data & add corresponding test
 - update release instructions

### Added
  - add additional test transaction
  - add additional script tests, fix test code

### Changed
  - `opcodeReturn` now includes any `parsedOp.Data` present after `OP_RETURN`
  - Changed RELEASE.md instructions

## [1.1.0] - 2024-08-19
- porting in all optimizations by Teranode team to their active go-bt fork
- introducing chainhash to remove type coercion on tx hashes through the project
- remove ByteStringLE (replaced by chainhash)
- update opRshift and opLshift modeled after C code in node software and tested against failing vectors
- add tests and vectors for txs using opRshift that were previously failing to verify
- update examples
- lint - change international spellings to match codebase standards, use require instead of assert, etc
- add additional test vectors from known failing transactions

### Added
- `MerkePath.ComputeRootHex`
- `MerklePath.VerifyHex`

### Changed
- `SourceTXID` on `TransactionInput` is now a `ChainHash` instead of `[]byte`
- `IsValidRootForHeight` on `ChainTracker` now takes a `ChainHash` instead of `[]byte`
- `MerklePath.ComputeRoot` now takes a `ChainHash` instead of a hex `string`.
- `MerklePath.Verify` now takes a `ChainHash` instead of hex `string`.
- `Transaction.TxID` now returns a `ChainHash` instead of a hex `string`
- `Transaction.PreviousOutHash` was renamed to `SourceOutHash`, and returns a `ChainHash` instead of `[]byte`
- The `TxID` field of the `UTXO` struct in the `transaction` package is now a `ChainHash` instead of `[]byte`
- Renamed `TransactionInput.SetPrevTxFromOutput` to `SetSourceTxFromOutput`

### Removed
- `TransactionInput.PreviousTxIDStr`
- `Transaction.TxIDBytes`
- `UTXO.TxIDStr` in favor of `UTXO.TxID.String()`

### Fixed
- `opcodeRShift` and `opcodeLShift` was fixed to match node logic and properly execute scripts using `OP_RSHIFT` and `OP_LSHIFT`.

---

## [1.0.0] - 2024-06-06

### Added
- Initial release

---

### Template for New Releases:

Replace `X.X.X` with the new version number and `YYYY-MM-DD` with the release date:

```
## [X.X.X] - YYYY-MM-DD

### Added
- 

### Changed
- 

### Deprecated
- 

### Removed
- 

### Fixed
- 

### Security
- 
```

Use this template as the starting point for each new version. Always update the "Unreleased" section with changes as they're implemented, and then move them under the new version header when that version is released.<|MERGE_RESOLUTION|>--- conflicted
+++ resolved
@@ -4,7 +4,6 @@
 
 ## Table of Contents
 
-<<<<<<< HEAD
 - [1.1.13 - 2024-11-01](#1113---2024-11-01)
 - [1.1.12 - 2024-10-31](#1112---2024-10-31)
 - [1.1.11 - 2024-10-23](#1111---2024-10-23)
@@ -21,7 +20,6 @@
 - [1.1.0 - 2024-08-19](#110---2024-08-19)
 - [1.0.0 - 2024-06-06](#100---2024-06-06)
 
-
 ## [1.1.13] - 2024-11-01
   ### Changed
   - Broadcaster examples
@@ -30,54 +28,6 @@
   - WOC Broadcaster
   - TAAL Broadcaster
   - Tests for woc, taal, and arc broadcasters
-
-## [1.1.12] - 2024-10-31
-  ### Fixed
-  - fix `spv.Verify()` to work with source output (separate fix from 1.1.11)
-=======
-- [CHANGELOG](#changelog)
-  - [Table of Contents](#table-of-contents)
-  - [\[1.1.12\] - 2024-10-31](#1112---2024-10-31)
-    - [Fixed](#fixed)
-  - [\[1.1.11\] - 2024-10-23](#1111---2024-10-23)
-    - [Fixed](#fixed-1)
-  - [\[1.1.10\] - 2024-10-20](#1110---2024-10-20)
-    - [Changed](#changed)
-    - [Added](#added)
-  - [\[1.1.9\] - 2024-10-01](#119---2024-10-01)
-    - [Changed](#changed-1)
-  - [\[1.1.8\] - 2024-09-17](#118---2024-09-17)
-    - [Changed](#changed-2)
-    - [Added](#added-1)
-  - [\[1.1.7\] - 2024-09-10](#117---2024-09-10)
-    - [Added](#added-2)
-    - [Changed](#changed-3)
-  - [\[1.1.6\] - 2024-09-09](#116---2024-09-09)
-    - [Added](#added-3)
-    - [Changed](#changed-4)
-  - [\[1.1.5\] - 2024-09-06](#115---2024-09-06)
-    - [Added](#added-4)
-  - [\[1.1.4\] - 2024-09-05](#114---2024-09-05)
-    - [Added](#added-5)
-    - [Removed](#removed)
-    - [Changed](#changed-5)
-  - [\[1.1.3\] - 2024-09-04](#113---2024-09-04)
-    - [Added](#added-6)
-    - [Changed](#changed-6)
-  - [\[1.1.2\] - 2024-09-02](#112---2024-09-02)
-    - [Changed](#changed-7)
-  - [\[1.1.1\] - 2024-08-28](#111---2024-08-28)
-    - [Added](#added-7)
-    - [Changed](#changed-8)
-  - [\[1.1.0\] - 2024-08-19](#110---2024-08-19)
-    - [Added](#added-8)
-    - [Changed](#changed-9)
-    - [Removed](#removed-1)
-    - [Fixed](#fixed-2)
-  - [\[1.0.0\] - 2024-06-06](#100---2024-06-06)
-    - [Added](#added-9)
-    - [Template for New Releases:](#template-for-new-releases)
->>>>>>> 1ae86b62
 
 ## [1.1.12] - 2024-10-31
   ### Fixed
