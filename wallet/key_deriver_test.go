--- conflicted
+++ resolved
@@ -156,11 +156,7 @@
 		})
 		assert.EqualError(t, err, "counterparty secrets cannot be revealed for counterparty=self")
 
-<<<<<<< HEAD
-		_, err = keyDeriver.RevealCounterpartySecret(WalletCounterparty{
-=======
 		_, err = keyDeriver.RevealCounterpartySecret(Counterparty{
->>>>>>> ced430ba
 			Type:         CounterpartyTypeOther,
 			Counterparty: rootPublicKey,
 		})
