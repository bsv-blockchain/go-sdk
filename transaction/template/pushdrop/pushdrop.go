--- conflicted
+++ resolved
@@ -1,7 +1,6 @@
 package pushdrop
 
 import (
-	"context"
 	"crypto/sha256"
 	"fmt"
 
@@ -59,11 +58,7 @@
 	includeSignatures bool,
 	lockPosBefore bool,
 ) (*script.Script, error) {
-<<<<<<< HEAD
-	pub, err := p.Wallet.GetPublicKey(context.TODO(), wallet.GetPublicKeyArgs{
-=======
 	pub, err := p.Wallet.GetPublicKey(wallet.GetPublicKeyArgs{
->>>>>>> 51e3e6ae
 		EncryptionArgs: wallet.EncryptionArgs{
 			ProtocolID:   protocolID,
 			KeyID:        keyID,
@@ -88,11 +83,7 @@
 		for _, e := range fields {
 			dataToSign = append(dataToSign, e...)
 		}
-<<<<<<< HEAD
-		sig, err := p.Wallet.CreateSignature(context.TODO(), wallet.CreateSignatureArgs{
-=======
 		sig, err := p.Wallet.CreateSignature(wallet.CreateSignatureArgs{
->>>>>>> 51e3e6ae
 			EncryptionArgs: wallet.EncryptionArgs{
 				ProtocolID:   protocolID,
 				KeyID:        keyID,
@@ -175,11 +166,7 @@
 		return nil, err
 	} else {
 		preimageHash := sha256.Sum256(sh)
-<<<<<<< HEAD
-		sig, err := p.pushDrop.Wallet.CreateSignature(context.TODO(), wallet.CreateSignatureArgs{
-=======
 		sig, err := p.pushDrop.Wallet.CreateSignature(wallet.CreateSignatureArgs{
->>>>>>> 51e3e6ae
 			EncryptionArgs: wallet.EncryptionArgs{
 				ProtocolID:   p.protocolID,
 				KeyID:        p.keyID,
