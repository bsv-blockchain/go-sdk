--- conflicted
+++ resolved
@@ -602,27 +602,15 @@
 	if tx.DataFormat == TxIDOnly {
 		return tx
 	}
-<<<<<<< HEAD
-	if knowTxID, err := chainhash.NewHashFromHex(txid); err != nil {
-=======
 	if knownTxID, err := chainhash.NewHashFromHex(txid); err != nil {
->>>>>>> 9ce63eb3
 		return nil
 	} else {
 		tx = &BeefTx{
 			DataFormat: TxIDOnly,
-<<<<<<< HEAD
-			KnownTxID:  knowTxID,
+			KnownTxID:  knownTxID,
 		}
 		b.Transactions[txid] = tx
 		return tx
-
-=======
-			KnownTxID:  knownTxID,
-		}
-		b.Transactions[txid] = tx
-		return tx
->>>>>>> 9ce63eb3
 	}
 }
 
@@ -966,20 +954,6 @@
 txLoop:
 	for i, tx := range b.Transactions {
 		switch tx.DataFormat {
-<<<<<<< HEAD
-		case RawTx, RawTxAndBumpIndex:
-			log += fmt.Sprintf("  TX %s\n    txid: %s\n", i, tx.Transaction.TxID().String())
-			if tx.DataFormat == RawTxAndBumpIndex {
-				log += fmt.Sprintf("    bumpIndex: %d\n", tx.Transaction.MerklePath.BlockHeight)
-			}
-			log += fmt.Sprintf("    rawTx length=%d\n", len(tx.Transaction.Bytes()))
-			if len(tx.Transaction.Inputs) > 0 {
-				log += "    inputs: [\n"
-				for _, input := range tx.Transaction.Inputs {
-					log += fmt.Sprintf("      '%s',\n", input.SourceTXID.String())
-				}
-				log += "    ]\n"
-=======
 		case RawTx:
 			log += fmt.Sprintf("  TX %s\n    txid: %s\n", i, tx.Transaction.TxID().String())
 			log += fmt.Sprintf("    rawTx length=%d\n", len(tx.Transaction.Bytes()))
@@ -997,11 +971,15 @@
 			log += "    inputs: [\n"
 			for _, input := range tx.Transaction.Inputs {
 				log += fmt.Sprintf("      '%s',\n", input.SourceTXID.String())
->>>>>>> 9ce63eb3
-			}
-		case TxIDOnly:
-			log += fmt.Sprintf("  TX %s\n    txid: %s\n", i, tx.KnownTxID.String())
-			log += "    txidOnly\n"
+			}
+			log += fmt.Sprintf("    rawTx length=%d\n", len(tx.Transaction.Bytes()))
+			if len(tx.Transaction.Inputs) > 0 {
+				log += "    inputs: [\n"
+				for _, input := range tx.Transaction.Inputs {
+					log += fmt.Sprintf("      '%s',\n", input.SourceTXID.String())
+				}
+				log += "    ]\n"
+			}
 		}
 	}
 	return log
