--- conflicted
+++ resolved
@@ -647,14 +647,11 @@
 			return NewAuthError("invalid certificates", err)
 		}
 
-<<<<<<< HEAD
 		// Certificates validated successfully, authenticate the session
 		session.IsAuthenticated = true
 
-=======
 		p.callbacksMu.RLock()
 		callbacks := make([]OnCertificateReceivedCallback, 0, len(p.onCertificateReceivedCallbacks))
->>>>>>> 43f7d329
 		for _, callback := range p.onCertificateReceivedCallbacks {
 			callbacks = append(callbacks, callback)
 		}
